#### 3.0.0-beta3 - April 9 2018
* Increased type caches TTL from 10 seconds to 5 minutes.

#### 3.0.0-beta2 - April 09 2018
* Fixed memory leaks inside the the type provider design time components.
* Improved the performance of the type provider design time components.

#### 3.0.0-beta - April 04 2018
* Drop PCL Profile 259, 7, 78 support in favour of netstandard2.0.
* Support [F# RFC FST-1003 loading into .NET Core-based F# tooling](https://github.com/fsharp/fslang-design/blob/master/tooling/FST-1003-loading-type-provider-design-time-components.md).
* Integer values for optional parameter for the `System.Text.Encoding` are only supported when the F# compiler
  is run using .NET Framework. By default, new-style .NET SDK project files run the F# compiler with .NET Core.
  To force the use of an F# compiler running with .NET Framework see [this guide](https://github.com/Microsoft/visualfsharp/issues/3303).

#### 2.4.6 - March 25 2018
* Added `ContentTypeWithEncoding` helper to `HttpRequestHeaders`.
* `JsonValue` will explicitly set content type charset to UTF-8 when making requests.
<<<<<<< HEAD
* Fix parsing of JSON arrays when specified culture is using comma as a decimal separator
=======
* Prevent superfluous encoding of URL parameters.
>>>>>>> 59fdfe1d

#### 2.4.5 - February 19 2018
* Add an optional parameter for the `System.Text.Encoding` to use when reading data to the CSV, HTML, and Json providers. This parameter is called `encoding` and should be present on all Load and AsyncLoad methods.
* Fix handling of multipart form data payloads whose size exceeded ~80k bytes.

#### 2.4.4 - January 20 2018
* Fix parsing of unquoted HTML attributes containing URLs.
* Fixed HTTP form body url encoding.

#### 2.4.3 - December 03 2017
* Added GetColumnIndex and TryGetColumnIndex to CsvFile.
* Fixed outdated examples in the documentation that no longer worked.
* Fixed parsing of script elements with JavaScript string literals, regular expression literals, or comments, that looked like HTML tags.
* Fixed parsing of cookie values containing the '=' character.

#### 2.4.2 - October 09 2017
* Prioritize dates over decimals in type inference.

#### 2.4.1 - September 30 2017
* Fix regression introduced in 2.4.0 in HTTP stream reading.

#### 2.4.0 - September 24 2017
* Fix css selectors not working outside the body element.
* Add support for Multipart Form Data content in the HTTP implementation.
* Added TryParse to JsonValue.
* Fix parsing of self closing HTML tags.
* FSharp.Core 4.3.0.0 (F# 3.0), .NET 4.0, and PCL profile 47 are no longer supported.

#### 2.3.3 - April 10 2017
* Specify kind on Date header to UTC.
* Support for escaped special characters in CSS selectors.
* Fix crash when saving CSV files with nulls.
* Fix leakage of connections when HTTP requests time out.
* Fixed numbers not being preserved correctly when generating names.
* Fixed DOCTYPE being dropped when saving HTML documents.
* Added omission on the API that prevented creating HTML CDATA elements.
* Improved performance when parsing CDATA in HTML documents.
* Improve performance of number and DateTime parsing.

#### 2.3.2 - July 24 2016
* Add support for HTML entities with Unicode characters above 65535.
* Improve resilience when parsing invalid Set-Cookie headers.

#### 2.3.1 - June 19 2016
* Add support for specifying timeouts when doing HTTP request.

#### 2.3.1-beta2 - May 21 2016
* Preserve response stream in case of HTTP failures.
* Handle cookies with commas in their value correctly.

#### 2.3.1-beta1 - May 2 2016
* Fix runtime parsing of optional records with empty strings in JsonProvider.
* Added HTML CSS selectors to browse the DOM of parsed HTML files using the jQuery selectors syntax.
* Fix round tripping of XmlProvider generated types.

#### 2.3.0 - May 1 2016
* Handle cookies with "http://"-prefixed domain value correctly.
* Fixed Pre and Code HTML tags loosing the formating.
* Added LINQPad samples.
* Fixed quotes not being escaped when saving CSV files.
* Fixed crash on systems where WebRequest.DefaultWebProxy is null.

#### 2.3.0-beta2 - December 21 2015
* Improved JSON parsing performance by 20%.
* Fixed dependencies of NuGet package for PCL profiles 7 and 259.

#### 2.3.0-beta1 - October 11 2015
* Support for PCL profile 7 and PCL profile 259.
* Added support for single column CSV files in CsvProvider.
* Fix saving of CSV files with cells spanning multiple lines.
* Fixed parsing of HTML tables with headers spanning multiple rows.
* Fixed parsing of HTML definition lists without description elements.

#### 2.2.5 - July 12 2015
* Fix HtmlNode.hasClass to work on multi class elements.

#### 2.2.4 - July 11 2015
* Relax the parsing of the charset field in HTTP response headers to accommodate servers not 100% compliant with RFC2616.
* Fix parsing of HTML lists with links.
* Fix parsing of HTML pages with tables and lists with the same name.
* Fix parsing of HTML documents with missing closing tags.

#### 2.2.3 - June 13 2015
* Fixed compatibility with Mono 4.0.
* Support for trailing empty columns in CsvProvider.
* Fix datetime convertion when epoch date contains positive in timezone part.

#### 2.2.2 - May 11 2015
* Allow arrays in addition to objects when detecting Json values inside Xml documents.
* Simplify generated API for collections in XmlProvider in more cases.

#### 2.2.1 - May 4 2015
* Improved performance of JsonValue.Parse().
* Fixed crash processing HTTP responses without content type.
* Fixed encoding from content type not being used on the POST requests.
* Improved compatibility with different versions of FSharp.Core.
* Added BasicAuth helper to HttpRequestHeaders.

#### 2.2.0 - March 22 2015
* Added constants for more HTTP methods.
* Added fix for `thead` element without nested `tr` element.
* Improved global inference in XmlProvider.
* Write API for CsvProvider.
* Remove Freebase provider.
* Improve support for loading big CSV files in CsvProvider.
* Fix possible stack overflow in HTML parser.
* Exclude elements with aria-hidden attribute when parsing tables in HtmlProvider.
* Use ISO-8601 format when outputing dates.
* Fix parsing of HTML closing tags with numbers.
* Fixed handling of URI's with fragment but no query.
* Fixed arrays created with XML provider having unneeded parent tags on some situations.
* Allow to parse rows in CsvProvider without having to create a CsvFile.

#### 2.1.1 - December 24 2014
* Add SkipRows parameter to CsvProvider.
* Improved parsing of numbers.
* Fixed XmlProvider so InferTypesFromValues=false works for elements in addition to attributes.
* Recognise media types application/*+json as text.
* Workarounded Mono bug causing HTTP POST requests to hang.

#### 2.1.0 - November 2 2014
* Fixed parsing of HTML attributes without value.
* Fixed parsing of non-breaking spaces in HTML.
* Fixed parsing of CDATA in HTML script elements.
* Support for more currency symbols and percent, per mil, and basic point symbols when parsing numbers.
* Promoted TextConversions to top level.

#### 2.1.0-beta2 - October 21 2014
* Improve generated table names in HtmlProvider.
* Added support for lists in addition to tables in HtmlProvider.
* Added TBA and TBD to list of default missing values.
* Make HTML parser API more C# friendly.
* Improve API of HTML operations.

#### 2.1.0-beta - October 12 2014
* New logo.
* Added HTML parser and HtmlProvider.
* Detect and ignore trailing empty header columns in CSV/TSV files. 
* Fixed strings with only whitespace being lost in JsonProvider.

#### 2.0.15 - September 23 2014
* Fixed crash when disposing CsvProvider instances.
* Add support for UTF-32 characters in JsonValue and JsonProvider.
* Simplify generated API for collections in XmlProvider.

#### 2.0.14 - August 30 2014
* Fixed handling of HTTP response cookies on some corner cases that .NET doesn't natively support.

#### 2.0.13 - August 29 2014
* Fixed handling of HTTP response cookies on some corner cases that .NET doesn't natively support.

#### 2.0.12 - August 28 2014
* Fixed crash on HTTP requests that return 0 bytes.

#### 2.0.11 - August 27 2014
* Fixed HTTP decompression throwing AccessViolationException's on Windows Phone.

#### 2.0.10 - August 21 2014
* Improved performance of JsonValue.ToString().
* Allow to serialize a JsonValue to a TextWriter.
* Fixed possible memory leak.
* Accept any MIME type in HTTP requests made by CsvProvider, JsonProvider, and XmlProvider (but still issue a preference).
* Fix usage of customizeHttpRequest on POST requests.
* Fixed problem on url creation when ampersands are used in query parameter values.
* Added InferTypesFromValues parameter to XmlProvider and JsonProvider to allow disabling infering booleans and numbers from strings.

#### 2.0.9 - June 15 2014
* Support for non-UTF8 encodings in sample files for CsvProvider, JsonProvider, and XmlProvider.
* Fixed unnecessary character escaping in JsonValue.
* Be more relaxed about mixing different versions on FSharp.Data.

#### 2.0.8 - May 10 2014
* Prevent locking of dll's when reading samples from embedded resources.
* Fixed wrong default encoding being used for HTTP requests and responses.
* Fixed parsing of some unicode characters in JsonValue and JsonProvider.
* Auto-detect files with tab separators in CsvProvider.

#### 2.0.7 - April 28 2014
* Support for reading sample CSV, JSON, and XML from an embedded resource.
* Fix wrong error messages being returned when sample files are not found.

#### 2.0.6 - April 28 2014
* Performance improvements.
* Support reuse by other type providers projects like ApiaryProvider.
* Fixed problems with HTTP requests not downloading fully.
* Added support for creating typed XML objects in XmlProvider.
* Added support for creating typed JSON and XML objects from untyped JsonValue and XElement objects.
* Fixed crash when data files used in a type provider used on a fsx file changed.
* Fixed problem parsing JSON values with keys with the double quote character.

#### 2.0.5 - March 29 2014
* Added - to the list of default missing values.
* Re-added support for specifying known HTTP headers in the wrong casing.
* Fixed sending of HTTP requests when using a portable class library version of FSharp.Data in the full .NET version.

#### 2.0.4 - March 20 2014
* Helpers for sending HTTP requests with JSON and XML content.
* Removed built-in HTTP certificates support, and moved it to a sample in the documentation.

#### 2.0.3 - March 17 2014
* Respect the order of the attributes present in the JSON in JsonProvider.

#### 2.0.2 - March 16 2014
* Always send User-Agent and Accept headers when making requests in the type providers.
* Added support for creating typed JSON objects in JsonProvider.

#### 2.0.1 - March 14 2014
* Fixed Freebase provider throwing exceptions in the absense of network connectivity even when not used.

#### 2.0.0 - March 10 2014
* Detect Json values inside Xml documents, and generate appropriate types, instead of considering a raw string.
* Performance improvements.
* Fixed bugs in naming algorithm.
* Improved documentation.

#### 2.0.0-beta3 - March 4 2014
* Remove ApiaryProvider.
* Improve error reporting in the Freebase provider.
* Add stronger typing to Http.Request parameters.
* Respect character set header in HTTP responses.
* Allow to don't throw on HTTP errors.
* Allow to customize the HTTP request by passing a function.
* Added RequestStream and AsyncRequestStream methods to Http to allow accessing the response stream directly.

#### 2.0.0-beta2 - February 27 2014
* Simplified API generated by XmlProvider.
* Fixed handling of optional elements in XmlProvider.

#### 2.0.0-beta - February 24 2014
* Mono fixes.
* Allow to set the freebase api key globally by using the environment variable FREEBASE_API_KEY
* Fixed handling of optional records in JsonProvider.
* Reduced the number of cases where heterogeneous types are used in JsonProvider.
* Fixed <type> option option being generated on some cases in JsonProvider.
* Treat "", null and missing values in the same way in JsonProvider.
* Fixed homogeneous arrays to have the same null skipping behaviour as heterogeneous arrays in JsonProvider.
* Fixed namespace declarations generating attributes in XmlProvider.
* Fixed CsvProvider generating column names with only a space.
* Return NaN for missing data in WorldBank indicators instead of throwing an exception.
* Don't throw exceptions in JsonValue.AsArray, JsonValue.Properties, and JsonValue.InnerText.

#### 2.0.0-alpha7 - February 20 2014
* Improved name generation algorithm to cope better with acronymns.
* Fixed wrong singularization of words ending with 'uses'.
* Fixed handling of repeated one letter names.
* Improve HTTP error messages.
* Support for more api patterns in ApiaryProvider.
* Tolerate invalid json and missing data in apiary specifications.
* Improved naming of generated types.
* Fixed 'SampleIsList' to work with xml and json spanning multiple lines.
* Fixed handling of nested arrays in JsonProvider.
* Fixed handling of optional arrays in JsonProvider.

#### 2.0.0-alpha6 - February 4 2014
* JsonValue.Post() allows to post the JSON to the specified uri using HTTP.

#### 2.0.0-alpha5 - February 3 2014
* Renamed the 'FSharp.Data.Json.Extensions' module to 'FSharp.Data.JsonExtensions'.
* Renamed the 'FSharp.Data.Csv.Extensions' module to 'FSharp.Data.CsvExtensions'.
* Moved the contents of the 'FSharp.Net', 'FSharp.Data.Csv', and 'FSharp.Data.Json' namespaces to the 'FSharp.Data' namespace.
* Reuse identical types in JsonProvider.
* Improve JsonProvider error messages to include full path of the json part that caused the problem.
* JsonValue.ToString() now formats (indents) the output by default (can be turned off by using SaveOptions.DisableFormatting).

#### 2.0.0-alpha4 - January 30 2014
* Adds specific types for Freebase individuals, so each individual X only has properties P where X.P actually returns interesting data. This makes Individuals much more useful for exploring sparse data, as you can "dot" through an individual and see exactly what properties actually have interesting data. The feature is on by default but can be turned off using UseRefinedTypes=false as a static parameter.
* Individuals10 and Individuals100 views of Freebase individuals, which increases the number of items in the table by 10x and 100x.
* IndividualsAZ view of Freebase individuals, which buckets the individuals by first character of name A-Z, with each bucket containing up to 10,000 individuals.
* Added SendingQuery event which triggers for overall Freebase MQL queries and can be run in the Freebase query editor, instead of for individual REST requests including cursor-advancing requests and documentation requests.
* Renamed CsvProvider and CsvFle 'Data' property to 'Rows'.
* Renamed CsvProvider static parameter 'SafeMode' to 'AssumeMissingValues'.
* Fixed parsing of values wrapped in quotes in arrays and heterogeneous types generated by JsonProvider.
* Added SourceLink support.

#### 2.0.0-alpha3 - December 30 2013
* Fixed the use of samples which also are valid filenames in CsvProvider.
* Allow to specify only the Schema without a Sample in CsvProvider.

#### 2.0.0-alpha2 - December 24 2013
* Support heterogeneous types at the top level in XmlProvider.
* Reference System.Xml.Linq in NuGet package.
* Filter out user domains in Freebase.
* Fix Zlib.Portable being referenced by Nuget on non PCL projects.

#### 2.0.0-alpha - December 15 2013
* Support for F# 3.1 and for new portable class library projects.
* Support for sending HTTP requests with a binary body.
* Support for HTTP compression in portable class library versions (adds dependency on Zlib.Portable).
* Fixed problem when using uri's with encoded slashes (%2F) in the sample parameter of CsvProvider, JsonProvider & XmlProvider.
* CsvProvider now has GetSample static method like the other providers in addition to the default constructor.
* Add AsyncLoad(string uri) and AsyncGetSample() to CsvProvider, JsonProvider and XmlProvider.
* Removed '.AsTuple' member from CsvProvider.
* Renamed 'SampleList' static property to 'SampleIsList'.
* Renamed 'Separator' static property to 'Separators'.
* When 'SampleIsList' is true, a 'GetSamples' method is generated.
* Fixed XmlProvider's SampleIsList not working correctly.
* Fix handling of optional elements in XmlProvider when using multiple samples.
* Fix XmlProvider handling of one letter XML tags.
* Fixed CsvProvider's SafeMode not working when there were more rows than the InferRows limit.
* Exceptions raised by CsvProvider and CsvFile were reporting the wrong line number when reading files with windows line endings.
* CsvInference is now part of the runtime so it can be reused by Deedle.
* Allow currency symbols on decimals.
* Fixed file change notification not invalidating type providers correctly.
* Fix generated code doing repeated work.
* Windows Phone 7 no longer supported.
* Added Japanese documentation.
* Prevent the NuGet package from adding a reference to FSharp.Data.DesignTime.
* Entity types generated by JsonProvider & XmlProvider are now directly below the type provider, instead of under a DomainTypes inner type.
* Source Code now builds under Mono.
* Expose optional parameters from CsvFile & Http methods as optional in C#.

#### 1.1.10 - September 12 2013
* Support for heterogeneous XML attributes.
* Make CsvFile re-entrant. 
* Support for compressed HTTP responses. 
* Fix JSON conversion of 0 and 1 to booleans.

#### 1.1.9 - July 21 2013
* Infer booleans for ints that only manifest 0 and 1.
* Support for partially overriding the Schema in CsvProvider.
* PreferOptionals and SafeMode parameters for CsvProvider.

#### 1.1.8 - July 01 2013
* Fixed problem with portable version of FSharp.Net.Http.

#### 1.1.7 - July 01 2013
* Fixed problem handling enumerates in FreebaseProvider.

#### 1.1.6 - June 30 2013
* Fixed runtime problem accessing optional properties with a JSON null.
* Support for client certificates in FSharp.Net.Http.
* Support for Windows Phone 7.

#### 1.1.5 - May 13 2013
* Performance improvements, support for big csv files, and support for Guid types.
* Save, Filter and Truncate operations for csv files.

#### 1.1.4 - April 13 2013
* Allow to skip rows that don't match the schema in CsvProvider.
* Support for dynamic lookup in CSV files.
* Improvements to FSharp.Net.Http to support cookies and binary files.

#### 1.1.3 - April 08 2013
* Improve Units of Measure support and allow to override the type inference in the CSV Provider.

#### 1.1.2 - March 30 2013
* Update NuGet package links and icon reference.

#### 1.1.1 - February 18 2013
* Update WorldBank internals to support more efficient implementation and FunScript.

#### 1.1.0 - February 18 2013
* Support for Portable Class Libraries and Silverlight.
* Added Freebase provider.
* Improvements to the CSV provider.
* Performance improvements when handling large files.

#### 1.0.13 - January 16 2013
* Fix boolean parsing bug and improve CSV provider.

#### 1.0.12 - January 14 2013
* Minor update in missing fields handling.

#### 1.0.11 - January 14 2013
* Support for different culture settings and CSV parsing according to RFC standard.

#### 1.0.10 - January 06 2013
* CSV provider supports alternative separators and N/A values.

#### 1.0.9 - January 04 2013
* Minor changes to support Experimental release.

#### 1.0.8 - January 04 2013
* Support global unification in XML type provider.

#### 1.0.6 - December 23 2012
* Build the library using .NET 4.0.

#### 1.0.5 - December 20 2012
* CSV provider now supports dates.

#### 1.0.4 - December 17 2012
* Improved method naming.

#### 1.0.2 - December 14 2012
* Improved method naming.

#### 1.0.1 - December 14 2012
* Latest version to match with the documentation.

#### 1.0.0 - December 13 2012
* Initial release<|MERGE_RESOLUTION|>--- conflicted
+++ resolved
@@ -1,3 +1,6 @@
+#### 3.0.0-beta4 - Unreleased
+* Fix parsing of JSON arrays when specified culture is using comma as a decimal separator.
+
 #### 3.0.0-beta3 - April 9 2018
 * Increased type caches TTL from 10 seconds to 5 minutes.
 
@@ -15,11 +18,6 @@
 #### 2.4.6 - March 25 2018
 * Added `ContentTypeWithEncoding` helper to `HttpRequestHeaders`.
 * `JsonValue` will explicitly set content type charset to UTF-8 when making requests.
-<<<<<<< HEAD
-* Fix parsing of JSON arrays when specified culture is using comma as a decimal separator
-=======
-* Prevent superfluous encoding of URL parameters.
->>>>>>> 59fdfe1d
 
 #### 2.4.5 - February 19 2018
 * Add an optional parameter for the `System.Text.Encoding` to use when reading data to the CSV, HTML, and Json providers. This parameter is called `encoding` and should be present on all Load and AsyncLoad methods.
