﻿namespace ProviderImplementation

open System
open System.IO
open ProviderImplementation
open ProviderImplementation.ProvidedTypes
open ProviderImplementation.ProvidedTypesTesting
open FSharp.Data.Runtime

type CsvProviderArgs =
    { Sample : string
      Separators : string
      InferRows : int
      Schema : string
      HasHeaders : bool
      IgnoreErrors : bool
      SkipRows : int
      AssumeMissingValues : bool
      PreferOptionals : bool
      Quote : char
      MissingValues : string
      CacheRows : bool
      Culture : string
      Encoding : string
      ResolutionFolder : string
      EmbeddedResource : string }

type XmlProviderArgs =
    { Sample : string
      SampleIsList : bool
      Global : bool
      Culture : string
      Encoding : string
      ResolutionFolder : string
      EmbeddedResource : string
      InferTypesFromValues : bool }

<<<<<<< HEAD
type XsdProviderArgs = 
    { Schema : string
      ResolutionFolder : string
      Encoding : string
      EmbeddedResource : string  }

type JsonProviderArgs = 
=======
type JsonProviderArgs =
>>>>>>> a03a0bad
    { Sample : string
      SampleIsList : bool
      RootName : string
      Culture : string
      Encoding : string
      ResolutionFolder : string
      EmbeddedResource : string
      InferTypesFromValues : bool }

type HtmlProviderArgs =
    { Sample : string
      PreferOptionals : bool
      IncludeLayoutTables : bool
      MissingValues : string
      Culture : string
      Encoding : string
      ResolutionFolder : string
      EmbeddedResource : string }

type WorldBankProviderArgs =
    { Sources : string
      Asynchronous : bool }

type Platform = Net45 | NetStandard20

type TypeProviderInstantiation =
    | Csv of CsvProviderArgs
    | Xml of XmlProviderArgs
    | Xsd of XsdProviderArgs
    | Comment
    | Json of JsonProviderArgs
    | Html of HtmlProviderArgs
    | WorldBank of WorldBankProviderArgs

    member x.GenerateType resolutionFolder runtimeAssembly runtimeAssemblyRefs =
        let f, args =
            match x with
<<<<<<< HEAD
            | Comment -> failwith "Can't instantiate a comment"
            | Csv x -> 
=======
            | Csv x ->
>>>>>>> a03a0bad
                (fun cfg -> new CsvProvider(cfg) :> TypeProviderForNamespaces),
                [| box x.Sample
                   box x.Separators
                   box x.InferRows
                   box x.Schema
                   box x.HasHeaders
                   box x.IgnoreErrors
                   box x.SkipRows
                   box x.AssumeMissingValues
                   box x.PreferOptionals
                   box x.Quote
                   box x.MissingValues
                   box x.CacheRows
                   box x.Culture
                   box x.Encoding
                   box x.ResolutionFolder
                   box x.EmbeddedResource |]
            | Xml x ->
                (fun cfg -> new XmlProvider(cfg) :> TypeProviderForNamespaces),
                [| box x.Sample
                   box x.SampleIsList
                   box x.Global
                   box x.Culture
                   box x.Encoding
                   box x.ResolutionFolder
                   box x.EmbeddedResource
<<<<<<< HEAD
                   box x.InferTypesFromValues |] 
            | Xsd x ->
                (fun cfg -> new XsdProvider(cfg) :> TypeProviderForNamespaces),
                [| box x.Schema
                   box x.ResolutionFolder 
                   box x.Encoding
                   box x.EmbeddedResource |] 
            | Json x -> 
=======
                   box x.InferTypesFromValues |]
            | Json x ->
>>>>>>> a03a0bad
                (fun cfg -> new JsonProvider(cfg) :> TypeProviderForNamespaces),
                [| box x.Sample
                   box x.SampleIsList
                   box x.RootName
                   box x.Culture
                   box x.Encoding
                   box x.ResolutionFolder
                   box x.EmbeddedResource
                   box x.InferTypesFromValues |]
            | Html x ->
                (fun cfg -> new HtmlProvider(cfg) :> TypeProviderForNamespaces),
                [| box x.Sample
                   box x.PreferOptionals
                   box x.IncludeLayoutTables
                   box x.MissingValues
                   box x.Culture
                   box x.Encoding
                   box x.ResolutionFolder
                   box x.EmbeddedResource |]
            | WorldBank x ->
                (fun cfg -> new WorldBankProvider(cfg) :> TypeProviderForNamespaces),
                [| box x.Sources
                   box x.Asynchronous |]

        Testing.GenerateProvidedTypeInstantiation(resolutionFolder, runtimeAssembly, runtimeAssemblyRefs, f, args)

    override x.ToString() =
        match x with
<<<<<<< HEAD
        | Comment -> [""]
        | Csv x -> 
=======
        | Csv x ->
>>>>>>> a03a0bad
            ["Csv"
             x.Sample
             x.Separators
             x.Schema.Replace(',', ';')
             x.HasHeaders.ToString()
             x.AssumeMissingValues.ToString()
             x.PreferOptionals.ToString()
             x.MissingValues
             x.Culture
             x.Encoding ]
        | Xml x ->
            ["Xml"
             x.Sample
             x.SampleIsList.ToString()
             x.Global.ToString()
             x.Culture
             x.InferTypesFromValues.ToString() ]
<<<<<<< HEAD
        | Xsd x -> 
            ["Xml"
             x.Schema
             x.Encoding ]
        | Json x -> 
=======
        | Json x ->
>>>>>>> a03a0bad
            ["Json"
             x.Sample
             x.SampleIsList.ToString()
             x.RootName
             x.Culture
             x.InferTypesFromValues.ToString() ]
        | Html x ->
            ["Html"
             x.Sample
             x.PreferOptionals.ToString()
             x.IncludeLayoutTables.ToString()
             x.Culture]
        | WorldBank x ->
            ["WorldBank"
             x.Sources
             x.Asynchronous.ToString()]
        |> String.concat ","

    member x.ExpectedPath outputFolder =
        Path.Combine(outputFolder, (x.ToString().Replace(">", "&gt;").Replace("<", "&lt;").Replace("://", "_").Replace("/", "_") + ".expected"))

    member x.Dump (resolutionFolder, outputFolder, runtimeAssembly, runtimeAssemblyRefs, signatureOnly, ignoreOutput) =
        let replace (oldValue:string) (newValue:string) (str:string) = str.Replace(oldValue, newValue)
        let output =
            let tp = x.GenerateType resolutionFolder runtimeAssembly runtimeAssemblyRefs
            Testing.FormatProvidedType(tp, signatureOnly, ignoreOutput, 10, 100)
            |> replace "FSharp.Data.Runtime." "FDR."
            |> replace resolutionFolder "<RESOLUTION_FOLDER>"
            |> replace "@\"<RESOLUTION_FOLDER>\"" "\"<RESOLUTION_FOLDER>\""
        if outputFolder <> "" then
            File.WriteAllText(x.ExpectedPath outputFolder, output)
        output

    static member Parse (line:string) =
        let args = line.Split [|','|]
        args.[0],
        match args.[0] with
        | s when s.StartsWith("//") -> Comment
        | "Csv" ->
            Csv { Sample = args.[1]
                  Separators = args.[2]
                  InferRows = Int32.MaxValue
                  Schema = args.[3].Replace(';', ',')
                  HasHeaders = args.[4] |> bool.Parse
                  IgnoreErrors = false
                  SkipRows = 0
                  AssumeMissingValues = args.[5] |> bool.Parse
                  PreferOptionals = args.[6] |> bool.Parse
                  Quote = '"'
                  MissingValues = args.[7]
                  Culture = args.[8]
                  Encoding = args.[9]
                  CacheRows = false
                  ResolutionFolder = ""
                  EmbeddedResource = "" }
        | "Xml" ->
            Xml { Sample = args.[1]
                  SampleIsList = args.[2] |> bool.Parse
                  Global = args.[3] |> bool.Parse
                  Culture = args.[4]
                  Encoding = ""
                  ResolutionFolder = ""
                  EmbeddedResource = ""
                  InferTypesFromValues = args.[5] |> bool.Parse }
        | "Xsd" ->
            Xsd { Schema = args.[1]
                  ResolutionFolder = ""
                  Encoding = ""
                  EmbeddedResource = "" }
        | "Json" ->
            Json { Sample = args.[1]
                   SampleIsList = args.[2] |> bool.Parse
                   RootName = args.[3]
                   Culture = args.[4]
                   Encoding = ""
                   ResolutionFolder = ""
                   EmbeddedResource = ""
                   InferTypesFromValues = args.[5] |> bool.Parse }
        | "Html" ->
            Html { Sample = args.[1]
                   PreferOptionals = args.[2] |> bool.Parse
                   IncludeLayoutTables = args.[3] |> bool.Parse
                   MissingValues = ""
                   Culture = args.[4]
                   Encoding = ""
                   ResolutionFolder = ""
                   EmbeddedResource = "" }
        | "WorldBank" ->
            WorldBank { Sources = args.[1]
                        Asynchronous = args.[2] |> bool.Parse }
        | _ -> failwithf "Unknown: %s" args.[0]

    static member GetRuntimeAssemblyRefs platform =
        match platform with
        | Net45 -> Targets.DotNet45FSharp41Refs()
        | NetStandard20 -> Targets.DotNetStandard20FSharp41Refs()

open System.Runtime.CompilerServices

[<assembly:InternalsVisibleToAttribute("FSharp.Data.DesignTime.Tests")>]
do()<|MERGE_RESOLUTION|>--- conflicted
+++ resolved
@@ -35,17 +35,13 @@
       EmbeddedResource : string
       InferTypesFromValues : bool }
 
-<<<<<<< HEAD
 type XsdProviderArgs = 
     { Schema : string
       ResolutionFolder : string
       Encoding : string
       EmbeddedResource : string  }
 
-type JsonProviderArgs = 
-=======
 type JsonProviderArgs =
->>>>>>> a03a0bad
     { Sample : string
       SampleIsList : bool
       RootName : string
@@ -83,12 +79,8 @@
     member x.GenerateType resolutionFolder runtimeAssembly runtimeAssemblyRefs =
         let f, args =
             match x with
-<<<<<<< HEAD
             | Comment -> failwith "Can't instantiate a comment"
             | Csv x -> 
-=======
-            | Csv x ->
->>>>>>> a03a0bad
                 (fun cfg -> new CsvProvider(cfg) :> TypeProviderForNamespaces),
                 [| box x.Sample
                    box x.Separators
@@ -115,19 +107,14 @@
                    box x.Encoding
                    box x.ResolutionFolder
                    box x.EmbeddedResource
-<<<<<<< HEAD
-                   box x.InferTypesFromValues |] 
+                   box x.InferTypesFromValues |]
             | Xsd x ->
                 (fun cfg -> new XsdProvider(cfg) :> TypeProviderForNamespaces),
                 [| box x.Schema
                    box x.ResolutionFolder 
                    box x.Encoding
                    box x.EmbeddedResource |] 
-            | Json x -> 
-=======
-                   box x.InferTypesFromValues |]
             | Json x ->
->>>>>>> a03a0bad
                 (fun cfg -> new JsonProvider(cfg) :> TypeProviderForNamespaces),
                 [| box x.Sample
                    box x.SampleIsList
@@ -156,12 +143,8 @@
 
     override x.ToString() =
         match x with
-<<<<<<< HEAD
         | Comment -> [""]
         | Csv x -> 
-=======
-        | Csv x ->
->>>>>>> a03a0bad
             ["Csv"
              x.Sample
              x.Separators
@@ -179,15 +162,11 @@
              x.Global.ToString()
              x.Culture
              x.InferTypesFromValues.ToString() ]
-<<<<<<< HEAD
         | Xsd x -> 
             ["Xml"
              x.Schema
              x.Encoding ]
-        | Json x -> 
-=======
         | Json x ->
->>>>>>> a03a0bad
             ["Json"
              x.Sample
              x.SampleIsList.ToString()
