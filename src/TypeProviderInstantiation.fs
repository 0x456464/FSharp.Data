--- conflicted
+++ resolved
@@ -45,7 +45,8 @@
       IncludeLayoutTables : bool
       MissingValues : string
       Culture : string
-      ResolutionFolder : string }
+      ResolutionFolder : string
+      EmbeddedResource : string }
 
 type WorldBankProviderArgs =
     { Sources : string
@@ -103,8 +104,8 @@
                    box x.SampleIsList
                    box x.RootName
                    box x.Culture
-<<<<<<< HEAD
-                   box x.ResolutionFolder|] 
+                   box x.ResolutionFolder 
+                   box x.EmbeddedResource |] 
             | Html x -> 
                 (fun cfg -> new HtmlProvider(cfg) :> TypeProviderForNamespaces),
                 [| box x.Sample
@@ -112,11 +113,8 @@
                    box x.IncludeLayoutTables
                    box x.MissingValues
                    box x.Culture
-                   box x.ResolutionFolder|] 
-=======
-                   box x.ResolutionFolder 
-                   box x.EmbeddedResource |] 
->>>>>>> 9041acf7
+                   box x.ResolutionFolder 
+                   box x.EmbeddedResource |]
             | WorldBank x ->
                 (fun cfg -> new WorldBankProvider(cfg) :> TypeProviderForNamespaces),
                 [| box x.Sources
@@ -219,19 +217,16 @@
                    SampleIsList = args.[2] |> bool.Parse
                    RootName = args.[3]
                    Culture = args.[4] 
-<<<<<<< HEAD
-                   ResolutionFolder = ""}
+                   ResolutionFolder = ""
+                   EmbeddedResource = "" }
         | "Html" ->
             Html { Sample = args.[1]
                    PreferOptionals = args.[2] |> bool.Parse
                    IncludeLayoutTables = args.[3] |> bool.Parse
                    MissingValues = ""
                    Culture = args.[4] 
-                   ResolutionFolder = ""}
-=======
                    ResolutionFolder = ""
                    EmbeddedResource = "" }
->>>>>>> 9041acf7
         | "WorldBank" ->
             WorldBank { Sources = args.[1]
                         Asynchronous = args.[2] |> bool.Parse }
