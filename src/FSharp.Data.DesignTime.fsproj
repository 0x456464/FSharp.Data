﻿<?xml version="1.0" encoding="utf-8"?>
<Project ToolsVersion="4.0" DefaultTargets="Build" xmlns="http://schemas.microsoft.com/developer/msbuild/2003">
  <Import Project="$(MSBuildExtensionsPath)\$(MSBuildToolsVersion)\Microsoft.Common.props" Condition="Exists('$(MSBuildExtensionsPath)\$(MSBuildToolsVersion)\Microsoft.Common.props')" />
  <PropertyGroup>
    <Configuration Condition=" '$(Configuration)' == '' ">Debug</Configuration>
    <Platform Condition=" '$(Platform)' == '' ">AnyCPU</Platform>
    <ProjectGuid>{B85F245B-3FB9-4253-8251-16F98F05B6EC}</ProjectGuid>
    <OutputType>Exe</OutputType>
    <RootNamespace>FSharp.Data.DesignTime</RootNamespace>
    <AssemblyName>FSharp.Data.DesignTime</AssemblyName>
    <TargetFrameworkVersion>v4.5</TargetFrameworkVersion>
    <Name>FSharp.Data.DesignTime</Name>
    <TargetFrameworkProfile />
    <TargetFSharpCoreVersion>4.3.0.0</TargetFSharpCoreVersion>
  </PropertyGroup>
  <PropertyGroup Condition=" '$(Configuration)|$(Platform)' == 'Debug|AnyCPU' ">
    <DebugSymbols>true</DebugSymbols>
    <DebugType>full</DebugType>
    <Optimize>false</Optimize>
    <Tailcalls>false</Tailcalls>
    <OutputPath>bin\Debug\</OutputPath>
    <DefineConstants>DEBUG;TRACE</DefineConstants>
    <WarningLevel>3</WarningLevel>
    <DocumentationFile>bin\Debug\FSharp.Data.DesignTime.xml</DocumentationFile>
    <StartAction>Project</StartAction>
    <StartProgram>
    </StartProgram>
    <StartArguments>
    </StartArguments>
    <OtherFlags>--warnon:1182</OtherFlags>
  </PropertyGroup>
  <PropertyGroup Condition=" '$(Configuration)|$(Platform)' == 'Release|AnyCPU' ">
    <DebugType>pdbonly</DebugType>
    <Optimize>true</Optimize>
    <Tailcalls>true</Tailcalls>
    <OutputPath>bin\Release\</OutputPath>
    <DefineConstants>TRACE</DefineConstants>
    <WarningLevel>3</WarningLevel>
    <DocumentationFile>bin\Release\FSharp.Data.DesignTime.xml</DocumentationFile>
    <OtherFlags>--warnon:1182</OtherFlags>
  </PropertyGroup>
  <ItemGroup>
<<<<<<< HEAD
=======
    <Content Include="..\paket-files\fsprojects\FSharp.TypeProviders.StarterPack\src\ProvidedTypes.fsi">
      <Paket>True</Paket>
      <Link>paket-files\ProvidedTypes.fsi</Link>
    </Content>
    <Compile Include="..\paket-files\fsprojects\FSharp.TypeProviders.StarterPack\src\ProvidedTypes.fs">
      <Paket>True</Paket>
      <Link>paket-files\ProvidedTypes.fs</Link>
    </Compile>
    <Compile Include="..\paket-files\fsprojects\FSharp.TypeProviders.StarterPack\src\DebugProvidedTypes.fs">
      <Paket>True</Paket>
      <Link>paket-files\DebugProvidedTypes.fs</Link>
    </Compile>
>>>>>>> 2047716c
    <Compile Include="Net\UriUtils.fs" />
    <Compile Include="Net\Http.fs" />
    <Compile Include="CommonRuntime\IO.fs" />
    <Compile Include="CommonRuntime\Caching.fs" />
    <Compile Include="CommonRuntime\TextConversions.fs" />
    <Compile Include="CommonRuntime\TextRuntime.fs" />
    <Compile Include="CommonRuntime\Pluralizer.fs" />
    <Compile Include="CommonRuntime\NameUtils.fs" />
    <Compile Include="CommonRuntime\StructuralTypes.fs" />
    <Compile Include="CommonRuntime\StructuralInference.fs" />
    <Compile Include="CommonProviderImplementation\UncheckedQuotations.fs" />
    <Compile Include="CommonProviderImplementation\ProvidedTypes-modified.fsi" />
    <Compile Include="CommonProviderImplementation\ProvidedTypes-modified.fs" />
    <Compile Include="CommonProviderImplementation\DebugProvidedTypes-modified.fs" />
    <Compile Include="CommonProviderImplementation\AssemblyReader.fs" />
    <Compile Include="CommonProviderImplementation\AssemblyReaderReflection.fs" />
    <Compile Include="CommonProviderImplementation\TypeProviderBindingContext.fs" />
    <Compile Include="CommonProviderImplementation\QuotationBuilder.fs" />
    <Compile Include="CommonProviderImplementation\AssemblyReplacer.fs" />
    <Compile Include="CommonProviderImplementation\AssemblyResolver.fs" />
    <Compile Include="CommonProviderImplementation\Helpers.fs" />
    <Compile Include="CommonProviderImplementation\ConversionsGenerator.fs" />
    <Compile Include="Json\JsonValue.fs" />
    <Compile Include="Json\JsonConversions.fs" />
    <Compile Include="Json\JsonExtensions.fs" />
    <Compile Include="Json\JsonRuntime.fs" />
    <Compile Include="Json\JsonInference.fs" />
    <Compile Include="Json\JsonConversionsGenerator.fs" />
    <Compile Include="Json\JsonGenerator.fs" />
    <Compile Include="Json\JsonProvider.fs" />
    <Compile Include="Xml\XmlRuntime.fs" />
    <Compile Include="Xml\XmlInference.fs" />
    <Compile Include="Xml\XmlGenerator.fs" />
    <Compile Include="Xml\XmlProvider.fs" />
    <Compile Include="Xsd\XsdGenerator.fs" />
    <Compile Include="Xsd\XsdProvider.fs" />
    <Compile Include="Csv\CsvRuntime.fs" />
    <Compile Include="Csv\CsvFile.fs" />
    <Compile Include="Csv\CsvExtensions.fs" />
    <Compile Include="Csv\CsvInference.fs" />
    <Compile Include="Csv\CsvGenerator.fs" />
    <Compile Include="Csv\CsvProvider.fs" />
    <Compile Include="WorldBank\WorldBankRuntime.fs" />
    <Compile Include="WorldBank\WorldBankProvider.fs" />
    <Compile Include="Html\HtmlCharRefs.fs" />
    <Compile Include="Html\HtmlParser.fs" />
    <Compile Include="Html\HtmlOperations.fs" />
    <Compile Include="Html\HtmlInference.fs" />
    <Compile Include="Html\HtmlRuntime.fs" />
    <Compile Include="Html\HtmlGenerator.fs" />
    <Compile Include="Html\HtmlProvider.fs" />
    <Compile Include="TypeProviderInstantiation.fs" />
    <Compile Include="AssemblyInfo.DesignTime.fs" />
    <Compile Include="Test.fs" />
  </ItemGroup>
  <ItemGroup>
    <Reference Include="mscorlib" />
    <Reference Include="System" />
    <Reference Include="System.Core" />
    <Reference Include="System.Xml" />
    <Reference Include="System.Xml.Linq" />
    <Reference Include="FSharp.Core" />
  </ItemGroup>
  <Import Project="DefineConstants.targets" />
  <PropertyGroup>
    <MinimumVisualStudioVersion Condition="'$(MinimumVisualStudioVersion)' == ''">11</MinimumVisualStudioVersion>
  </PropertyGroup>
  <Choose>
    <When Condition="'$(VisualStudioVersion)' == '11.0'">
      <PropertyGroup Condition="Exists('$(MSBuildExtensionsPath32)\..\Microsoft SDKs\F#\3.0\Framework\v4.0\Microsoft.FSharp.Targets')">
        <FSharpTargetsPath>$(MSBuildExtensionsPath32)\..\Microsoft SDKs\F#\3.0\Framework\v4.0\Microsoft.FSharp.Targets</FSharpTargetsPath>
      </PropertyGroup>
    </When>
    <Otherwise>
      <PropertyGroup Condition="Exists('$(MSBuildExtensionsPath32)\Microsoft\VisualStudio\v$(VisualStudioVersion)\FSharp\Microsoft.FSharp.Targets')">
        <FSharpTargetsPath>$(MSBuildExtensionsPath32)\Microsoft\VisualStudio\v$(VisualStudioVersion)\FSharp\Microsoft.FSharp.Targets</FSharpTargetsPath>
      </PropertyGroup>
    </Otherwise>
  </Choose>
  <Import Project="$(FSharpTargetsPath)" Condition="Exists('$(FSharpTargetsPath)')" />
  <!-- To modify your build process, add your task inside one of the targets below and uncomment it. 
       Other similar extension points exist, see Microsoft.Common.targets.
  <Target Name="BeforeBuild">
  </Target> -->
  <Target Name="AfterBuild">
    <Copy SourceFiles="$(ProjectDir)$(OutDir)$(TargetName)$(TargetExt)" DestinationFolder="$(ProjectDir)..\bin\portable47" />
    <Copy SourceFiles="$(ProjectDir)$(OutDir)$(TargetName).pdb" DestinationFolder="$(ProjectDir)..\bin\portable47" Condition="Exists('$(ProjectDir)$(OutDir)$(TargetName).pdb')" />
    <Copy SourceFiles="$(ProjectDir)$(OutDir)$(TargetName).xml" DestinationFolder="$(ProjectDir)..\bin\portable47" />
    <Copy SourceFiles="$(ProjectDir)$(OutDir)$(TargetName)$(TargetExt)" DestinationFolder="$(ProjectDir)..\bin\portable7" />
    <Copy SourceFiles="$(ProjectDir)$(OutDir)$(TargetName).pdb" DestinationFolder="$(ProjectDir)..\bin\portable7" Condition="Exists('$(ProjectDir)$(OutDir)$(TargetName).pdb')" />
    <Copy SourceFiles="$(ProjectDir)$(OutDir)$(TargetName).xml" DestinationFolder="$(ProjectDir)..\bin\portable7" />
    <Copy SourceFiles="$(ProjectDir)$(OutDir)$(TargetName)$(TargetExt)" DestinationFolder="$(ProjectDir)..\bin\portable259" />
    <Copy SourceFiles="$(ProjectDir)$(OutDir)$(TargetName).pdb" DestinationFolder="$(ProjectDir)..\bin\portable259" Condition="Exists('$(ProjectDir)$(OutDir)$(TargetName).pdb')" />
    <Copy SourceFiles="$(ProjectDir)$(OutDir)$(TargetName).xml" DestinationFolder="$(ProjectDir)..\bin\portable259" />
    <Copy SourceFiles="$(ProjectDir)$(OutDir)$(TargetName)$(TargetExt)" DestinationFolder="$(ProjectDir)..\bin" />
    <Copy SourceFiles="$(ProjectDir)$(OutDir)$(TargetName).pdb" DestinationFolder="$(ProjectDir)..\bin" Condition="Exists('$(ProjectDir)$(OutDir)$(TargetName).pdb')" />
    <Copy SourceFiles="$(ProjectDir)$(OutDir)$(TargetName).xml" DestinationFolder="$(ProjectDir)..\bin" />
  </Target>
</Project><|MERGE_RESOLUTION|>--- conflicted
+++ resolved
@@ -4,8 +4,9 @@
   <PropertyGroup>
     <Configuration Condition=" '$(Configuration)' == '' ">Debug</Configuration>
     <Platform Condition=" '$(Platform)' == '' ">AnyCPU</Platform>
-    <ProjectGuid>{B85F245B-3FB9-4253-8251-16F98F05B6EC}</ProjectGuid>
-    <OutputType>Exe</OutputType>
+    <SchemaVersion>2.0</SchemaVersion>
+    <ProjectGuid>b85f245b-3fb9-4253-8251-16f98f05b6ec</ProjectGuid>
+    <OutputType>Library</OutputType>
     <RootNamespace>FSharp.Data.DesignTime</RootNamespace>
     <AssemblyName>FSharp.Data.DesignTime</AssemblyName>
     <TargetFrameworkVersion>v4.5</TargetFrameworkVersion>
@@ -40,21 +41,6 @@
     <OtherFlags>--warnon:1182</OtherFlags>
   </PropertyGroup>
   <ItemGroup>
-<<<<<<< HEAD
-=======
-    <Content Include="..\paket-files\fsprojects\FSharp.TypeProviders.StarterPack\src\ProvidedTypes.fsi">
-      <Paket>True</Paket>
-      <Link>paket-files\ProvidedTypes.fsi</Link>
-    </Content>
-    <Compile Include="..\paket-files\fsprojects\FSharp.TypeProviders.StarterPack\src\ProvidedTypes.fs">
-      <Paket>True</Paket>
-      <Link>paket-files\ProvidedTypes.fs</Link>
-    </Compile>
-    <Compile Include="..\paket-files\fsprojects\FSharp.TypeProviders.StarterPack\src\DebugProvidedTypes.fs">
-      <Paket>True</Paket>
-      <Link>paket-files\DebugProvidedTypes.fs</Link>
-    </Compile>
->>>>>>> 2047716c
     <Compile Include="Net\UriUtils.fs" />
     <Compile Include="Net\Http.fs" />
     <Compile Include="CommonRuntime\IO.fs" />
@@ -108,15 +94,17 @@
     <Compile Include="Html\HtmlProvider.fs" />
     <Compile Include="TypeProviderInstantiation.fs" />
     <Compile Include="AssemblyInfo.DesignTime.fs" />
-    <Compile Include="Test.fs" />
+    <None Include="Test.fsx" />
   </ItemGroup>
   <ItemGroup>
     <Reference Include="mscorlib" />
+    <Reference Include="FSharp.Core, Version=$(TargetFSharpCoreVersion), Culture=neutral, PublicKeyToken=b03f5f7f11d50a3a">
+      <Private>True</Private>
+    </Reference>
     <Reference Include="System" />
     <Reference Include="System.Core" />
     <Reference Include="System.Xml" />
     <Reference Include="System.Xml.Linq" />
-    <Reference Include="FSharp.Core" />
   </ItemGroup>
   <Import Project="DefineConstants.targets" />
   <PropertyGroup>
