--- conflicted
+++ resolved
@@ -33,10 +33,9 @@
         let resource = args.[7] :?> string
 
         let getSpecFromSamples samples = 
-            
+
             let doc : HtmlDocument = Seq.exactlyOne samples
 
-<<<<<<< HEAD
             let htmlType = using (IO.logTime "Inference" sample) <| fun _ ->
                 let inferenceParameters : HtmlInference.Parameters = 
                     { MissingValues = TextRuntime.GetMissingValues missingValuesStr
@@ -44,23 +43,8 @@
                       UnitsOfMeasureProvider = ProviderHelpers.unitsOfMeasureProvider
                       PreferOptionals  = preferOptionals }
                 doc
-                |> HtmlRuntime.getTables (Some inferenceParameters) includeLayoutTables
-                |> List.map (fun table -> table.Name,
-                                          table.HasHeaders.Value,
-                                          match table.InferedProperties with //Type may already be inferred
-                                          | Some inferedProperties -> inferedProperties
-                                          | None -> HtmlInference.inferColumns inferenceParameters table.HeaderNamesAndUnits.Value (if table.HasHeaders.Value then table.Rows.[1..] else table.Rows))
-                |> HtmlGenerator.generateTypes asm ns typeName (missingValuesStr, cultureStr) replacer
-=======
-            let htmlType = using (IO.logTime "Inference" sample) <| fun _ -> 
-                let missingValues = TextRuntime.GetMissingValues missingValuesStr
-                let cultureInfo = TextRuntime.GetCulture cultureStr
-                let samples =
-                   doc
-                   |> HtmlRuntime.getHtmlElements includeLayoutTables missingValues cultureInfo (Some ProviderHelpers.unitsOfMeasureProvider)
-                HtmlGenerator.generateTypes asm ns typeName preferOptionals (missingValuesStr, cultureStr) replacer samples
-                
->>>>>>> 8cace3c6
+                |> HtmlRuntime.getHtmlObjects (Some inferenceParameters) includeLayoutTables
+                |> HtmlGenerator.generateTypes asm ns typeName (inferenceParameters, missingValuesStr, cultureStr) replacer
 
             using (IO.logTime "TypeGeneration" sample) <| fun _ ->
 
