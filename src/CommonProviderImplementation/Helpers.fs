--- conflicted
+++ resolved
@@ -136,7 +136,6 @@
     let private invalidChars = [ for c in "\"|<>{}[]," -> c ] @ [ for i in 0..31 -> char i ] |> set
     let private webUrisCache, _ = createInternetFileCache "DesignTimeURIs" cacheDuration
     
-<<<<<<< HEAD
     let(|Url|_|) str =
         match Uri.TryCreate(str, UriKind.Absolute) with
         | (true, url) when url.Scheme.Equals("http", StringComparison.OrdinalIgnoreCase) || url.Scheme.Equals("https", StringComparison.OrdinalIgnoreCase) -> Some(url)
@@ -154,7 +153,7 @@
             | _ -> false
         else
             false
-=======
+
     type private ParseTextResult<'T> =
         { TypedSamples : 'T []
           SampleIsUri : bool
@@ -198,7 +197,6 @@
                         AppDomain.Unload domain
                 with _ -> None
             | _ -> None
->>>>>>> 7a048ad8
 
     /// Reads a sample parameter for a type provider, detecting if it is a uri and fetching it if needed
     /// Samples from the web are cached for 30 minutes
@@ -406,13 +404,9 @@
           m.AddXmlDoc <| sprintf "Loads %s from the specified uri" formatName
           yield m :> _
           
-<<<<<<< HEAD
-          if sampleOrSampleUri <> "" && (runtimeVersion.SupportsLocalFileSystem || not sampleIsUri || sampleIsWebUri && not (hasAuthorizationPart sampleOrSampleUri)) then
-=======
           if sampleOrSampleUri <> "" && 
              not (parseResult.SampleIsResource) && 
-             (runtimeVersion.SupportsLocalFileSystem || not parseResult.SampleIsUri || parseResult.SampleIsWebUri) then
->>>>>>> 7a048ad8
+             (runtimeVersion.SupportsLocalFileSystem || not parseResult.SampleIsUri || parseResult.SampleIsWebUri && not (hasAuthorizationPart sampleOrSampleUri)) then
         
               if sampleIsList then
               
