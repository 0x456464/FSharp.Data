--- conflicted
+++ resolved
@@ -59,29 +59,16 @@
       | Number number -> append <| number.ToString(CultureInfo.InvariantCulture)
       | Float number -> append <| number.ToString(CultureInfo.InvariantCulture)
       | String s -> 
-<<<<<<< HEAD
           append "\""
           append <| JavaScriptStringEncode s
           append "\""
-      | Object properties -> 
+      | Record properties -> 
           let isNotFirst = ref false
           append "{"
-          let getOrder = function
-            | JsonValue.Array _ -> 2
-            | JsonValue.Object _ -> 1
-            | _ -> 0
-          for KeyValue(k, v) in properties |> Seq.sortBy (fun (KeyValue(k, v)) -> getOrder v, k) do
+          for k, v in properties do
             if !isNotFirst 
             then append "," 
             else isNotFirst := true
-=======
-          sb.Append("\"" + JavaScriptStringEncode(s) + "\"")
-      | Record properties -> 
-          let isNotFirst = ref false
-          sb.Append "{"  |> ignore
-          for k, v in properties do
-            if !isNotFirst then sb.Append "," |> ignore else isNotFirst := true
->>>>>>> 00b9fad3
             newLine 2
             if saveOptions = JsonSaveOptions.None then
               appendFormat "\"{0}\": " k
@@ -321,11 +308,7 @@
 
   /// Loads JSON from the specified uri asynchronously
   static member AsyncLoad(uri:string, ?cultureInfo) = async {
-<<<<<<< HEAD
-    let! reader = IO.asyncReadTextAtRuntime false "" "" uri
-=======
-    let! reader = asyncReadTextAtRuntime false "" "" "JSON" uri
->>>>>>> 00b9fad3
+    let! reader = IO.asyncReadTextAtRuntime false "" "" "JSON" uri
     let text = reader.ReadToEnd()
     return JsonParser(text, cultureInfo, false).Parse()
   }
