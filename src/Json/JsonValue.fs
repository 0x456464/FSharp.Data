﻿// --------------------------------------------------------------------------------------
// Copyright (c) Microsoft Corporation 2005-2012.
// This sample code is provided "as is" without warranty of any kind. 
// We disclaim all warranties, either express or implied, including the 
// warranties of merchantability and fitness for a particular purpose. 
//
// A simple F# portable parser for JSON data
// --------------------------------------------------------------------------------------

namespace FSharp.Data

open System
open System.IO
open System.Text
open System.Globalization
open FSharp.Data
open FSharp.Data.Runtime
open FSharp.Data.Runtime.HttpUtils

/// Specifies the formatting behaviour of JSON values
[<RequireQualifiedAccess>]
type JsonSaveOptions = 
  /// Format (indent) the JsonValue
  | None = 0
  /// Print the JsonValue in one line in a compact way
  | DisableFormatting = 1

/// Represents a JSON value. Large numbers that do not fit in the 
/// Decimal type are represented using the Float case, while
/// smaller numbers are represented as decimals to avoid precision loss.
[<RequireQualifiedAccess>]
type JsonValue =
  | String of string
  | Number of decimal
  | Float of float 
  | Record of properties:(string * JsonValue)[]
  | Array of elements:JsonValue[]
  | Boolean of bool
  | Null

  override x.ToString() = x.ToString(JsonSaveOptions.None)

  member x.ToString saveOptions = 

    let rec serialize (sb:StringBuilder) indentation json =
      let append (str:string) = 
        sb.Append str 
        |> ignore
      let appendFormat (format:string) (str:string) = 
        sb.AppendFormat(format, str) 
        |> ignore
      let newLine plus =
        if saveOptions = JsonSaveOptions.None then
          sb.AppendLine() |> ignore
          System.String(' ', indentation + plus) |> append
      match json with
      | Null -> append "null"
      | Boolean b -> append (if b then "true" else "false")
      | Number number -> append <| number.ToString(CultureInfo.InvariantCulture)
      | Float number -> append <| number.ToString(CultureInfo.InvariantCulture)
      | String s -> 
          append "\""
          append <| JavaScriptStringEncode s
          append "\""
      | Record properties -> 
          let isNotFirst = ref false
          append "{"
          for k, v in properties do
            if !isNotFirst 
            then append "," 
            else isNotFirst := true
            newLine 2
            if saveOptions = JsonSaveOptions.None then
<<<<<<< HEAD
              appendFormat "\"{0}\": " k
            else
              appendFormat "\"{0}\":" k
            serialize sb (indentation + 2) v
=======
              sb.AppendFormat("\"{0}\": ", JavaScriptStringEncode(k)) |> ignore
            else
              sb.AppendFormat("\"{0}\":", JavaScriptStringEncode(k)) |> ignore
            serialize sb (indentation + 2) v |> ignore
>>>>>>> e28d8da6
          newLine 0
          append "}"
      | Array elements -> 
          let isNotFirst = ref false
          append "["
          for element in elements do
            if !isNotFirst 
            then append ","
            else isNotFirst := true
            newLine 2
            serialize sb (indentation + 2) element
          if elements.Length > 0 then 
            newLine 0
          append "]"

    let sb = StringBuilder()
    serialize sb 0 x
    sb.ToString()

/// [omit]
[<CompilationRepresentation(CompilationRepresentationFlags.ModuleSuffix)>]
module JsonValue =

  /// Active Pattern to view a `JsonValue.Record of (string * JsonValue)[]` as a `JsonValue.Object of Map<string, JsonValue>` for
  /// backwards compatibility reaons
  [<Obsolete("Please use JsonValue.Record instead")>]
  let (|Object|_|) x =
    match x with 
    | JsonValue.Record properties -> Map.ofArray properties |> Some
    | _ -> None

  /// Constructor to create a `JsonValue.Record of (string * JsonValue)[]` as a `JsonValue.Object of Map<string, JsonValue>` for
  /// backwards compatibility reaons
  [<Obsolete("Please use JsonValue.Record instead")>]
  let Object = Map.toArray >> JsonValue.Record 

// --------------------------------------------------------------------------------------
// JSON parser
// --------------------------------------------------------------------------------------

type private JsonParser(jsonText:string, cultureInfo, tolerateErrors) =

    let cultureInfo = defaultArg cultureInfo CultureInfo.InvariantCulture

    let mutable i = 0
    let s = jsonText

    // Helper functions
    let skipWhitespace() =
      while i < s.Length && Char.IsWhiteSpace s.[i] do
        i <- i + 1
    let decimalSeparator = cultureInfo.NumberFormat.NumberDecimalSeparator.[0]
    let isNumChar c = 
      Char.IsDigit c || c=decimalSeparator || c='e' || c='E' || c='+' || c='-'
    let throw() = 
      let msg = 
        sprintf 
          "Invalid JSON starting at character %d, snippet = \n----\n%s\n-----\njson = \n------\n%s\n-------" 
          i (jsonText.[(max 0 (i-10))..(min (jsonText.Length-1) (i+10))]) (if jsonText.Length > 1000 then jsonText.Substring(0, 1000) else jsonText)
      failwith msg
    let ensure cond = 
      if not cond then throw()  

    // Recursive descent parser for JSON that uses global mutable index
    let rec parseValue() =
        skipWhitespace()
        ensure(i < s.Length)
        match s.[i] with
        | '"' -> JsonValue.String(parseString())
        | '-' -> parseNum()
        | c when Char.IsDigit(c) -> parseNum()
        | '{' -> parseObject()
        | '[' -> parseArray()
        | 't' -> parseLiteral("true", JsonValue.Boolean true)
        | 'f' -> parseLiteral("false", JsonValue.Boolean false)
        | 'n' -> parseLiteral("null", JsonValue.Null)
        | _ -> throw()

    and parseRootValue() =
        skipWhitespace()
        ensure(i < s.Length)
        match s.[i] with
        | '{' -> parseObject()
        | '[' -> parseArray()
        | _ -> throw()

    and parseString() =
        ensure(i < s.Length && s.[i] = '"')
        i <- i + 1
        let buf = new StringBuilder()
        while i < s.Length && s.[i] <> '"' do
            if s.[i] = '\\' then
                ensure(i+1 < s.Length)
                match s.[i+1] with
                | 'b' -> buf.Append('\b') |> ignore
                | 'f' -> buf.Append('\f') |> ignore
                | 'n' -> buf.Append('\n') |> ignore
                | 't' -> buf.Append('\t') |> ignore
                | 'r' -> buf.Append('\r') |> ignore
                | '\\' -> buf.Append('\\') |> ignore
                | '/' -> buf.Append('/') |> ignore
                | '"' -> buf.Append('"') |> ignore
                | 'u' ->
                    ensure(i+5 < s.Length)
                    let hexdigit d = 
                        if d >= '0' && d <= '9' then int32 d - int32 '0'
                        elif d >= 'a' && d <= 'f' then int32 d - int32 'a' + 10
                        elif d >= 'A' && d <= 'F' then int32 d - int32 'A' + 10
                        else failwith "hexdigit" 
                    let unicodeGraphShort (s:string) =
                        if s.Length <> 4 then failwith "unicodegraph";
                        uint16 (hexdigit s.[0] * 4096 + hexdigit s.[1] * 256 + hexdigit s.[2] * 16 + hexdigit s.[3])
                    let makeUnicodeChar (c:int) =  [| byte(c % 256); byte(c / 256) |]
                    let bytes = makeUnicodeChar(int(unicodeGraphShort(s.Substring(i+2, 4))))
                    let chars = UnicodeEncoding.Unicode.GetChars(bytes)
                    buf.Append(chars) |> ignore
                    i <- i + 4  // the \ and u will also be skipped past further below
                | _ -> throw()
                i <- i + 2  // skip past \ and next char
            else
                buf.Append(s.[i]) |> ignore
                i <- i + 1
        ensure(i < s.Length && s.[i] = '"')
        i <- i + 1
        buf.ToString()

    and parseNum() =
        let start = i
        while i < s.Length && isNumChar(s.[i]) do
            i <- i + 1
        let len = i - start
        match TextConversions.AsDecimal cultureInfo (s.Substring(start,len)) with  
        | Some x -> JsonValue.Number x
        | _ -> 
            match TextConversions.AsFloat [| |] (*useNoneForMissingValues*)false cultureInfo (s.Substring(start,len)) with  
            | Some x -> JsonValue.Float x
            | _ -> throw()

    and parsePair() =
        let key = parseString()
        skipWhitespace()
        ensure(i < s.Length && s.[i] = ':')
        i <- i + 1
        skipWhitespace()
        key, parseValue()

    and parseEllipsis() =
        let mutable openingBrace = false
        if i < s.Length && s.[i] = '{' then
            openingBrace <- true
            i <- i + 1
            skipWhitespace()
        while i < s.Length && s.[i] = '.' do
            i <- i + 1
            skipWhitespace()
        if openingBrace && i < s.Length && s.[i] = '}' then
            i <- i + 1
            skipWhitespace()

    and parseObject() =
        ensure(i < s.Length && s.[i] = '{')
        i <- i + 1
        skipWhitespace()
        let pairs = ResizeArray<_>()
        if i < s.Length && s.[i] = '"' then
            pairs.Add(parsePair())
            skipWhitespace()
            while i < s.Length && s.[i] = ',' do
                i <- i + 1
                skipWhitespace()
                if tolerateErrors && s.[i] = '}' then
                    () // tolerate a trailing comma, even though is not valid json
                else
                    pairs.Add(parsePair())
                    skipWhitespace()
        if tolerateErrors && i < s.Length && s.[i] <> '}' then
            parseEllipsis() // tolerate ... or {...}
        ensure(i < s.Length && s.[i] = '}')
        i <- i + 1
        JsonValue.Record(pairs |> Array.ofSeq)

    and parseArray() =
        ensure(i < s.Length && s.[i] = '[')
        i <- i + 1
        skipWhitespace()
        let vals = ResizeArray<_>()
        if i < s.Length && s.[i] <> ']' then
            vals.Add(parseValue())
            skipWhitespace()
            while i < s.Length && s.[i] = ',' do
                i <- i + 1
                skipWhitespace()
                vals.Add(parseValue())
                skipWhitespace()
        if tolerateErrors && i < s.Length && s.[i] <> ']' then
            parseEllipsis() // tolerate ... or {...}
        ensure(i < s.Length && s.[i] = ']')
        i <- i + 1
        JsonValue.Array(vals |> Seq.toArray)

    and parseLiteral(expected, r) =
        ensure(i+expected.Length < s.Length)
        for j in 0 .. expected.Length - 1 do
            ensure(s.[i+j] = expected.[j])
        i <- i + expected.Length
        r

    // Start by parsing the top-level value
    member x.Parse() = 
        let value = parseRootValue()
        skipWhitespace()
        if i <> s.Length then
            throw()
        value

    member x.ParseMultiple() = 
        seq {
            while i <> s.Length do
                yield parseRootValue()
                skipWhitespace() 
        }

type JsonValue with

  /// Parses the specified JSON string
  static member Parse(text, ?cultureInfo) = 
    JsonParser(text, cultureInfo, false).Parse()

  /// Loads JSON from the specified stream
  static member Load(stream:Stream, ?cultureInfo) = 
    use reader = new StreamReader(stream)
    let text = reader.ReadToEnd()
    JsonParser(text, cultureInfo, false).Parse()

  /// Loads JSON from the specified reader
  static member Load(reader:TextReader, ?cultureInfo) = 
    let text = reader.ReadToEnd()
    JsonParser(text, cultureInfo, false).Parse()

  /// Loads JSON from the specified uri asynchronously
  static member AsyncLoad(uri:string, ?cultureInfo) = async {
    let! reader = IO.asyncReadTextAtRuntime false "" "" "JSON" uri
    let text = reader.ReadToEnd()
    return JsonParser(text, cultureInfo, false).Parse()
  }

  /// Loads JSON from the specified uri
  static member Load(uri:string, ?cultureInfo) =
    JsonValue.AsyncLoad(uri, ?cultureInfo=cultureInfo)
    |> Async.RunSynchronously

  /// Parses the specified JSON string, tolerating invalid errors like trailing commans, and ignore content with elipsis ... or {...}
  static member ParseSample(text, ?cultureInfo) =
    JsonParser(text, cultureInfo, true).Parse()

  /// Parses the specified string into multiple JSON values
  static member ParseMultiple(text, ?cultureInfo) =
    JsonParser(text, cultureInfo, false).ParseMultiple()

  /// Sends the JSON to the specified uri. Defaults to a POST request.
  member x.Request(uri:string, ?httpMethod, ?headers) =  
    let httpMethod = defaultArg httpMethod HttpMethod.Post
    let headers = defaultArg headers []
    let headers =
        if headers |> List.exists (fst >> ((=) (fst (HttpRequestHeaders.UserAgent ""))))
        then headers
        else HttpRequestHeaders.UserAgent "F# Data JSON Type Provider" :: headers
    let headers = HttpRequestHeaders.ContentType HttpContentTypes.Json :: headers
    Http.Request(
      uri,
      body = TextRequest (x.ToString(JsonSaveOptions.DisableFormatting)),
      headers = headers,
      httpMethod = httpMethod)

  /// Sends the JSON to the specified uri. Defaults to a POST request.
  member x.RequestAsync(uri:string, ?httpMethod, ?headers) =
    let httpMethod = defaultArg httpMethod HttpMethod.Post
    let headers = defaultArg headers []
    let headers =
        if headers |> List.exists (fst >> ((=) (fst (HttpRequestHeaders.UserAgent ""))))
        then headers
        else HttpRequestHeaders.UserAgent "F# Data JSON Type Provider" :: headers
    let headers = HttpRequestHeaders.ContentType HttpContentTypes.Json :: headers
    Http.AsyncRequest(
      uri,
      body = TextRequest (x.ToString(JsonSaveOptions.DisableFormatting)),
      headers = headers,
      httpMethod = httpMethod)

  [<Obsolete("Please use JsonValue.Request instead")>]
  member x.Post(uri:string, ?headers) =  
    x.Request(uri, ?headers = headers)<|MERGE_RESOLUTION|>--- conflicted
+++ resolved
@@ -71,17 +71,10 @@
             else isNotFirst := true
             newLine 2
             if saveOptions = JsonSaveOptions.None then
-<<<<<<< HEAD
-              appendFormat "\"{0}\": " k
+              appendFormat "\"{0}\": " (JavaScriptStringEncode k)
             else
-              appendFormat "\"{0}\":" k
+              appendFormat "\"{0}\":" (JavaScriptStringEncode k)
             serialize sb (indentation + 2) v
-=======
-              sb.AppendFormat("\"{0}\": ", JavaScriptStringEncode(k)) |> ignore
-            else
-              sb.AppendFormat("\"{0}\":", JavaScriptStringEncode(k)) |> ignore
-            serialize sb (indentation + 2) v |> ignore
->>>>>>> e28d8da6
           newLine 0
           append "}"
       | Array elements -> 
